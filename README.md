--- conflicted
+++ resolved
@@ -295,17 +295,8 @@
 
 ## Testing 
 
-<<<<<<< HEAD
-### Invoking the data backed service 
-
-You can run the RESTful service that you developed above, in your local environment. You need to have the Ballerina installation on your local machine and simply point to the <ballerina>/bin/ballerina binary to execute all the following steps.  
-
-- As the first step, you can build a Ballerina executable archive (.balx) of the service that we developed above, using the following command. It points to the directory structure of the service that we developed above and it will create an executable binary out of that. 
-
-=======
 ### Before you begin
 * Run the SQL script `initializeDataBase.sql` provided in the resources folder, to initialize the database and to create the required table.
->>>>>>> 8ba2a811
 ```
    $mysql -u username -p <initializeDataBase.sql 
 ``` 
